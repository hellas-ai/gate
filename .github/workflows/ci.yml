name: CI

on:
  push:
    branches: [ master ]
  pull_request:
    branches: [ master ]

env:
  CARGO_TERM_COLOR: always
  RUST_BACKTRACE: 1

jobs:
  test:
    name: Test
    runs-on: ubuntu-latest
    steps:
    - uses: actions/checkout@v4
    - uses: mkroening/rust-toolchain-toml@main
    - uses: Swatinem/rust-cache@v2
    
    - name: Check formatting
      run: cargo fmt --all -- --check
    
    - name: Clippy
      run: cargo clippy --all-features -- -D warnings
    
    - name: Build
      run: cargo build --all-features
    
    - name: Test
      run: cargo test --all-features
  
  gui-build:
    name: GUI Build
    runs-on: ${{ matrix.os }}
    strategy:
      fail-fast: false
      matrix:
        include:
          - os: ubuntu-latest
            target: x86_64-unknown-linux-gnu
          - os: macos-latest
            target: x86_64-apple-darwin
          - os: macos-latest
            target: aarch64-apple-darwin
          - os: windows-latest
            target: x86_64-pc-windows-msvc
    steps:
    - uses: actions/checkout@v4
    
    # Install Rust toolchain
    - uses: mkroening/rust-toolchain-toml@main
    - uses: Swatinem/rust-cache@v2
    
    # Import Apple certificate for macOS builds
    - name: Import Apple Certificate
      if: runner.os == 'macOS' && github.event_name != 'pull_request'
      env:
        APPLE_CERTIFICATE: ${{ secrets.APPLE_CERTIFICATE }}
        APPLE_CERTIFICATE_PASSWORD: ${{ secrets.APPLE_CERTIFICATE_PASSWORD }}
        KEYCHAIN_PASSWORD: ${{ secrets.KEYCHAIN_PASSWORD }}
      run: |
        # Create variables
        CERTIFICATE_PATH=$RUNNER_TEMP/build_certificate.p12
        KEYCHAIN_PATH=$RUNNER_TEMP/app-signing.keychain-db
        
        # Import certificate from secrets
        echo -n "$APPLE_CERTIFICATE" | base64 --decode -o $CERTIFICATE_PATH
        
        # Create temporary keychain
        security create-keychain -p "$KEYCHAIN_PASSWORD" $KEYCHAIN_PATH
        security set-keychain-settings -lut 21600 $KEYCHAIN_PATH
        security unlock-keychain -p "$KEYCHAIN_PASSWORD" $KEYCHAIN_PATH
        
        # Import certificate to keychain
        security import $CERTIFICATE_PATH -P "$APPLE_CERTIFICATE_PASSWORD" -A -t cert -f pkcs12 -k $KEYCHAIN_PATH
        security set-key-partition-list -S apple-tool:,apple: -k "$KEYCHAIN_PASSWORD" $KEYCHAIN_PATH
        security list-keychain -d user -s $KEYCHAIN_PATH
    
    # Add WASM target
    - name: Add WASM target
      run: rustup target add wasm32-unknown-unknown
    
    # Cache cargo-installed tools
    - name: Cache cargo tools
      uses: actions/cache@v4
      with:
        path: ~/.cargo/bin
        key: ${{ runner.os }}-cargo-tools-trunk-tauri-${{ hashFiles('**/Cargo.lock') }}
        restore-keys: |
          ${{ runner.os }}-cargo-tools-trunk-tauri-
          ${{ runner.os }}-cargo-tools-
    
    # Install build tools
    - name: Install build tools
      shell: bash
      run: |
        # Check if trunk is already installed
        if ! command -v trunk &> /dev/null; then
          echo "Installing trunk..."
          cargo install trunk --locked
        else
          echo "trunk is already installed"
        fi
        
        # Check if tauri is already installed
        if ! command -v cargo-tauri &> /dev/null; then
          echo "Installing tauri-cli..."
          cargo install tauri-cli --locked
        else
          echo "tauri-cli is already installed"
        fi
    
    # Install tailwindcss standalone CLI
    - name: Install tailwindcss
      shell: bash
      run: |
        # Map runner OS and arch to tailwind binary names
        case "${{ runner.os }}-${{ runner.arch }}" in
          "Linux-X64") BINARY="tailwindcss-linux-x64"; DEST="/usr/local/bin/tailwindcss" ;;
          "macOS-X64") BINARY="tailwindcss-macos-x64"; DEST="/usr/local/bin/tailwindcss" ;;
          "macOS-ARM64") BINARY="tailwindcss-macos-arm64"; DEST="/usr/local/bin/tailwindcss" ;;
          "Windows-X64") BINARY="tailwindcss-windows-x64.exe"; DEST="$HOME/.cargo/bin/tailwindcss.exe" ;;
        esac
        
        echo "Installing $BINARY to $DEST"
        curl -sL "https://github.com/tailwindlabs/tailwindcss/releases/download/v4.1.11/${BINARY}" -o "$DEST"
        chmod +x "$DEST"
    
    # Linux-specific dependencies
    - name: Install Linux dependencies
      if: runner.os == 'Linux'
      run: |
        sudo apt-get update
        sudo apt-get install -y libgtk-3-dev libwebkit2gtk-4.1-dev libayatana-appindicator3-dev librsvg2-dev clang xdg-utils
    
<<<<<<< HEAD
    # Build frontends and GUI (without signing for PRs)
=======
    # Windows-specific dependencies
    - name: Install Windows dependencies
      if: runner.os == 'Windows'
      shell: cmd
      run: |
        vcpkg install openssl:x64-windows-static
        vcpkg install openssl:x64-windows-static-md
        vcpkg integrate install
    
    # Build frontends and GUI
>>>>>>> 53eb372f
    - name: Build GUI
      if: github.event_name == 'pull_request'
      run: cd crates/gui && cargo tauri build
    
    # Build frontends and GUI with signing (for pushes to master)
    - name: Build GUI and Sign
      if: github.event_name != 'pull_request'
      env:
        APPLE_SIGNING_IDENTITY: ${{ secrets.APPLE_SIGNING_IDENTITY }}
        APPLE_ID: ${{ secrets.APPLE_ID }}
        APPLE_PASSWORD: ${{ secrets.APPLE_PASSWORD }}
        APPLE_TEAM_ID: ${{ secrets.APPLE_TEAM_ID }}
      run: cd crates/gui && cargo tauri build

    # Notarize macOS app
    - name: Notarize macOS App
      if: runner.os == 'macOS' && github.event_name != 'pull_request'
      env:
        APPLE_ID: ${{ secrets.APPLE_ID }}
        APPLE_PASSWORD: ${{ secrets.APPLE_PASSWORD }}
        APPLE_TEAM_ID: ${{ secrets.APPLE_TEAM_ID }}
      run: |
        # Find the DMG file
        DMG_FILE=$(find target/release/bundle/dmg -name "*.dmg" | head -1)

        if [ -n "$DMG_FILE" ]; then
          echo "Notarizing $DMG_FILE..."

          # Submit for notarization
          xcrun notarytool submit "$DMG_FILE" \
            --apple-id "$APPLE_ID" \
            --password "$APPLE_PASSWORD" \
            --team-id "$APPLE_TEAM_ID" \
            --wait

          # Staple the notarization ticket
          xcrun stapler staple "$DMG_FILE"

          echo "Notarization complete!"
        else
          echo "No DMG file found"
          exit 1
        fi

    - name: Find and prepare artifacts
      shell: bash
      run: |
        mkdir -p artifacts
        
        # Tauri outputs to target/release/bundle
        if [[ "${{ runner.os }}" == "macOS" ]]; then
          # macOS: Look for DMG and app bundles
          if [[ -d "target/release/bundle" ]]; then
            echo "Found macOS bundles"
            cp -r target/release/bundle/dmg/*.dmg artifacts/ 2>/dev/null || true
            cp -r target/release/bundle/macos/*.app artifacts/ 2>/dev/null || true
          fi
        elif [[ "${{ runner.os }}" == "Linux" ]]; then
          # Linux: Look for deb and AppImage files
          if [[ -d "target/release/bundle" ]]; then
            echo "Found Linux bundles"
            cp -r target/release/bundle/deb/*.deb artifacts/ 2>/dev/null || true
            cp -r target/release/bundle/appimage/*.AppImage artifacts/ 2>/dev/null || true
          fi
        elif [[ "${{ runner.os }}" == "Windows" ]]; then
          # Windows: Look for MSI files
          if [[ -d "target/release/bundle" ]]; then
            echo "Found Windows bundles"
            cp -r target/release/bundle/msi/*.msi artifacts/ 2>/dev/null || true
          fi
        fi
        
        # List what we found
        echo "Artifacts found:"
        ls -la artifacts/ || echo "No artifacts directory"
    
    - name: Upload artifacts
      uses: actions/upload-artifact@v4
      with:
        name: gate-gui-${{ matrix.target }}
        path: artifacts/*
        if-no-files-found: warn<|MERGE_RESOLUTION|>--- conflicted
+++ resolved
@@ -135,9 +135,6 @@
         sudo apt-get update
         sudo apt-get install -y libgtk-3-dev libwebkit2gtk-4.1-dev libayatana-appindicator3-dev librsvg2-dev clang xdg-utils
     
-<<<<<<< HEAD
-    # Build frontends and GUI (without signing for PRs)
-=======
     # Windows-specific dependencies
     - name: Install Windows dependencies
       if: runner.os == 'Windows'
@@ -147,8 +144,7 @@
         vcpkg install openssl:x64-windows-static-md
         vcpkg integrate install
     
-    # Build frontends and GUI
->>>>>>> 53eb372f
+    # Build frontends and GUI (without signing for PRs)
     - name: Build GUI
       if: github.event_name == 'pull_request'
       run: cd crates/gui && cargo tauri build
