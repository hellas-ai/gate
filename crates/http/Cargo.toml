--- conflicted
+++ resolved
@@ -71,13 +71,7 @@
 tower-http = { workspace = true, optional = true }
 tracing = { workspace = true }
 utoipa = { workspace = true, optional = true }
-<<<<<<< HEAD
-uuid = { version = "1.10", features = ["v4", "serde", "js"], optional = true }
-=======
-utoipa-axum = { workspace = true, optional = true }
-utoipa-scalar = { workspace = true, optional = true }
-uuid = { version = "1.18", features = ["v4", "serde", "js"], optional = true }
->>>>>>> 870fb8cd
+uuid = { version = "1", features = ["v4", "serde", "js"], optional = true }
 
 [dev-dependencies]
 gate-core = { workspace = true, features = ["tests"] }
